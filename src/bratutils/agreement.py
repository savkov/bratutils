--- conflicted
+++ resolved
@@ -406,7 +406,6 @@
         return (parallel_ann.start_idx <= self.start_idx and
                 parallel_ann.end_idx >= self.end_idx)
 
-<<<<<<< HEAD
     def is_partial_to(self, parallel_ann):
         """Returns `True` if the annotation is a partial match to the parallel
         annotation. To be considered a partial match the annotations have to
@@ -421,8 +420,6 @@
                 self.end_idx == parallel_ann.end_idx and
                 self.tag_name == parallel_ann.tag_name)
 
-=======
->>>>>>> 481c3a35
     def get_same_anns(self, parallel_anns):
         """Returns a list of parallel annotations with that match this annotation.
 
@@ -430,7 +427,6 @@
         :return: list of contained annotations
         :rtype: list
         """
-<<<<<<< HEAD
         same = []
         for ann in parallel_anns:
             if self == ann:
@@ -452,9 +448,6 @@
                 logger.debug('Coinsiding annotations: {} : {}'
                              .format(self, ann))
         return coinsiding
-=======
-        return [x for x in parallel_anns if self == x]
->>>>>>> 481c3a35
 
     def get_contained_anns(self, parallel_anns):
         """Returns a list of parallel annotations contained in this annotation.
@@ -760,7 +753,6 @@
         self.remove_duplicates()
         parallel_doc.remove_duplicates()
         for tag in self.tags:
-<<<<<<< HEAD
 
             # tags with coinciding indices
             coinsiding_tags = tag.get_coinciding_anns(parallel_doc.tags)
@@ -778,44 +770,6 @@
             containing_tags = tag.get_containing_ann(parallel_doc.tags)
             if containing_tags:
                 self.handle_containing_tags(tag, containing_tags, muc)
-
-=======
-            contained_tags = tag.get_same_anns(parallel_doc.tags)
-            if not contained_tags:
-                contained_tags = tag.get_contained_anns(parallel_doc.tags)
-            if not contained_tags:
-                ctag = tag.get_containing_ann(parallel_doc.tags)
-                if ctag and ctag.comp_status == MucTable.MISSING:
-                    if tag.tag_name == ctag.tag_name:
-                        muc.par += 1
-                        tag.comp_status = MucTable.PARTIAL
-                        ctag.comp_status = MucTable.PARTIAL
-                        continue
-                    else:
-                        muc.inc += 1
-                        tag.comp_status = MucTable.INCORRECT
-                        ctag.comp_status = MucTable.INCORRECT
-                        continue
-            for ctag in contained_tags:
-                if tag == ctag:  # full match
-                    tag.comp_status = MucTable.CORRECT
-                    ctag.comp_status = MucTable.CORRECT
-                    muc.cor += 1
-                elif tag.coincides_with(ctag):  # incorrect tag
-                    tag.comp_status = MucTable.INCORRECT
-                    ctag.comp_status = MucTable.INCORRECT
-                    muc.inc += 1
-                elif (tag.comp_status != MucTable.PARTIAL and
-                        tag.tag_name == ctag.tag_name):  # partial match
-                    tag.comp_status = MucTable.PARTIAL
-                    ctag.comp_status = MucTable.PARTIAL
-                    muc.par += 1
-                else:  # incorrect
-                    if tag.comp_status != MucTable.PARTIAL:
-                        tag.comp_status = MucTable.INCORRECT
-                    ctag.comp_status = MucTable.INCORRECT
-                    muc.inc += 1
->>>>>>> 481c3a35
         # Spurious tags are tags that are not fully contained in any gold tag
         muc.spu = self.count_remaining(parallel_doc.tags)
 
@@ -825,10 +779,6 @@
         muc.update_table()
         return muc
 
-<<<<<<< HEAD
-=======
-
->>>>>>> 481c3a35
     def remove_duplicates(self):
         """Removes duplicate annotations in this document.
         """
@@ -840,10 +790,6 @@
                 for equal_tag in equal_tags[1:]:
                     self.tags.remove(equal_tag)
 
-<<<<<<< HEAD
-=======
-
->>>>>>> 481c3a35
     def filter_document(self, doc_filters):
         """Applies the list of filter to this annotation document.
 
