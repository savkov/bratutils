version: 2
workflows:
  version: 2
  bratutils-flow:
    jobs:
      - test
      - tag:
          filters:
            branches:
              ignore: /.*/
            tags:
              only: /^.*/

bratutils-env: &bratutils-env
  docker:
    - image: python:3.6.8-stretch
  working_directory: ~/project

jobs:
  test:
<<<<<<< HEAD
    docker:
      - image: circleci/python:stretch
    working_directory: ~/project
=======
    <<: *bratutils-env
>>>>>>> af0c6300
    steps:
      - checkout
      - run: make build
      - run: make lint
      - run: make test

  tag:
<<<<<<< HEAD
    docker:
      - image: circleci/python:stretch
    working_directory: ~/project
=======
    <<: *bratutils-env
>>>>>>> af0c6300
    steps:
      - checkout
      - run: make release<|MERGE_RESOLUTION|>--- conflicted
+++ resolved
@@ -18,13 +18,7 @@
 
 jobs:
   test:
-<<<<<<< HEAD
-    docker:
-      - image: circleci/python:stretch
-    working_directory: ~/project
-=======
     <<: *bratutils-env
->>>>>>> af0c6300
     steps:
       - checkout
       - run: make build
@@ -32,13 +26,7 @@
       - run: make test
 
   tag:
-<<<<<<< HEAD
-    docker:
-      - image: circleci/python:stretch
-    working_directory: ~/project
-=======
     <<: *bratutils-env
->>>>>>> af0c6300
     steps:
       - checkout
       - run: make release